--- conflicted
+++ resolved
@@ -150,13 +150,8 @@
       long endOffset = validOffsets[i];
       String path = FileUtils.committedFileName(
           url,
-<<<<<<< HEAD
           topicsDir.getOrDefault(TOPIC, StorageCommonConfig.TOPICS_DIR_DEFAULT),
-          TOPIC + "/" + "partition=" + String.valueOf(PARTITION),
-=======
-          topicsDir,
           TOPIC + "/" + "partition=" + PARTITION,
->>>>>>> fd6ee10c
           TOPIC_PARTITION,
           startOffset,
           endOffset,
